--- conflicted
+++ resolved
@@ -41,7 +41,6 @@
 *.axf
 *.S19
 *.bin
-<<<<<<< HEAD
 *.dep
 *.FLM
 
@@ -53,14 +52,8 @@
 Lst
 Obj
 
-# tags file
-tags
-
-=======
-
 # cscope
 cscope.*
 
 # ctags
-tags
->>>>>>> 60c44340
+tags