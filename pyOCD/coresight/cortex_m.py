"""
 mbed CMSIS-DAP debugger
 Copyright (c) 2006-2015 ARM Limited

 Licensed under the Apache License, Version 2.0 (the "License");
 you may not use this file except in compliance with the License.
 You may obtain a copy of the License at

     http://www.apache.org/licenses/LICENSE-2.0

 Unless required by applicable law or agreed to in writing, software
 distributed under the License is distributed on an "AS IS" BASIS,
 WITHOUT WARRANTIES OR CONDITIONS OF ANY KIND, either express or implied.
 See the License for the specific language governing permissions and
 limitations under the License.
"""
from xml.etree.ElementTree import (Element, SubElement, tostring)

from ..core.target import Target
from pyOCD.pyDAPAccess import DAPAccess
from ..utility import conversion
from ..utility.notification import Notification
from .fpb import FPB
from .dwt import DWT
from ..debug.breakpoints.manager import BreakpointManager
from ..debug.breakpoints.software import SoftwareBreakpointProvider
from ..debug.breakpoints.flash import (FlashBreakpoint, FlashBreakpointProvider)
from . import (dap, ap)
import logging
import struct
from time import (time, sleep)

# CPUID PARTNO values
ARM_CortexM0 = 0xC20
ARM_CortexM1 = 0xC21
ARM_CortexM3 = 0xC23
ARM_CortexM4 = 0xC24
ARM_CortexM7 = 0xC27
ARM_CortexM0p = 0xC60

# User-friendly names for core types.
CORE_TYPE_NAME = {
                 ARM_CortexM0 : "Cortex-M0",
                 ARM_CortexM1 : "Cortex-M1",
                 ARM_CortexM3 : "Cortex-M3",
                 ARM_CortexM4 : "Cortex-M4",
                 ARM_CortexM7 : "Cortex-M7",
                 ARM_CortexM0p : "Cortex-M0+"
               }

# Map from register name to DCRSR register index.
#
# The CONTROL, FAULTMASK, BASEPRI, and PRIMASK registers are special in that they share the
# same DCRSR register index and are returned as a single value. In this dict, these registers
# have negative values to signal to the register read/write functions that special handling
# is necessary. The values are the byte number containing the register value, plus 1 and then
# negated. So -1 means a mask of 0xff, -2 is 0xff00, and so on. The actual DCRSR register index
# for these combined registers has the key of 'cfbp'.
CORE_REGISTER = {
                 'r0': 0,
                 'r1': 1,
                 'r2': 2,
                 'r3': 3,
                 'r4': 4,
                 'r5': 5,
                 'r6': 6,
                 'r7': 7,
                 'r8': 8,
                 'r9': 9,
                 'r10': 10,
                 'r11': 11,
                 'r12': 12,
                 'sp': 13,
                 'r13': 13,
                 'lr': 14,
                 'r14': 14,
                 'pc': 15,
                 'r15': 15,
                 'xpsr': 16,
                 'msp': 17,
                 'psp': 18,
                 'cfbp': 20,
                 'control':-4,
                 'faultmask':-3,
                 'basepri':-2,
                 'primask':-1,
                 'fpscr': 33,
                 's0': 0x40,
                 's1': 0x41,
                 's2': 0x42,
                 's3': 0x43,
                 's4': 0x44,
                 's5': 0x45,
                 's6': 0x46,
                 's7': 0x47,
                 's8': 0x48,
                 's9': 0x49,
                 's10': 0x4a,
                 's11': 0x4b,
                 's12': 0x4c,
                 's13': 0x4d,
                 's14': 0x4e,
                 's15': 0x4f,
                 's16': 0x50,
                 's17': 0x51,
                 's18': 0x52,
                 's19': 0x53,
                 's20': 0x54,
                 's21': 0x55,
                 's22': 0x56,
                 's23': 0x57,
                 's24': 0x58,
                 's25': 0x59,
                 's26': 0x5a,
                 's27': 0x5b,
                 's28': 0x5c,
                 's29': 0x5d,
                 's30': 0x5e,
                 's31': 0x5f,
                 'd0': -100,
                 'd1': -101,
                 'd2': -102,
                 'd3': -103,
                 'd4': -104,
                 'd5': -105,
                 'd6': -106,
                 'd7': -107,
                 'd8': -108,
                 'd9': -109,
                 'd10': -110,
                 'd11': -111,
                 'd12': -112,
                 'd13': -113,
                 'd14': -114,
                 'd15': -115,
                 }

class CortexM(Target):

    """
    This class has basic functions to access a Cortex M core:
       - init
       - read/write memory
       - read/write core registers
       - set/remove hardware breakpoints
    """

    # Debug Fault Status Register
    DFSR = 0xE000ED30
    DFSR_EXTERNAL = (1 << 4)
    DFSR_VCATCH = (1 << 3)
    DFSR_DWTTRAP = (1 << 2)
    DFSR_BKPT = (1 << 1)
    DFSR_HALTED = (1 << 0)

    # Debug Exception and Monitor Control Register
    DEMCR = 0xE000EDFC
    # DWTENA in armv6 architecture reference manual
    DEMCR_TRCENA = (1 << 24)
    DEMCR_VC_HARDERR = (1 << 10)
    DEMCR_VC_INTERR = (1 << 9)
    DEMCR_VC_BUSERR = (1 << 8)
    DEMCR_VC_STATERR = (1 << 7)
    DEMCR_VC_CHKERR = (1 << 6)
    DEMCR_VC_NOCPERR = (1 << 5)
    DEMCR_VC_MMERR = (1 << 4)
    DEMCR_VC_CORERESET = (1 << 0)

    # CPUID Register
    CPUID = 0xE000ED00

    # CPUID masks
    CPUID_IMPLEMENTER_MASK = 0xff000000
    CPUID_IMPLEMENTER_POS = 24
    CPUID_VARIANT_MASK = 0x00f00000
    CPUID_VARIANT_POS = 20
    CPUID_ARCHITECTURE_MASK = 0x000f0000
    CPUID_ARCHITECTURE_POS = 16
    CPUID_PARTNO_MASK = 0x0000fff0
    CPUID_PARTNO_POS = 4
    CPUID_REVISION_MASK = 0x0000000f
    CPUID_REVISION_POS = 0

    CPUID_IMPLEMENTER_ARM = 0x41
    ARMv6M = 0xC
    ARMv7M = 0xF

    # Debug Core Register Selector Register
    DCRSR = 0xE000EDF4
    DCRSR_REGWnR = (1 << 16)
    DCRSR_REGSEL = 0x1F

    # Debug Halting Control and Status Register
    DHCSR = 0xE000EDF0
    C_DEBUGEN = (1 << 0)
    C_HALT = (1 << 1)
    C_STEP = (1 << 2)
    C_MASKINTS = (1 << 3)
    C_SNAPSTALL = (1 << 5)
    S_REGRDY = (1 << 16)
    S_HALT = (1 << 17)
    S_SLEEP = (1 << 18)
    S_LOCKUP = (1 << 19)
    S_RETIRE_ST = (1 << 24)
    S_RESET_ST = (1 << 25)

    # Debug Core Register Data Register
    DCRDR = 0xE000EDF8

    # Coprocessor Access Control Register
    CPACR = 0xE000ED88
    CPACR_CP10_CP11_MASK = (3 << 20) | (3 << 22)

    NVIC_AIRCR = (0xE000ED0C)
    NVIC_AIRCR_VECTKEY = (0x5FA << 16)
    NVIC_AIRCR_VECTRESET = (1 << 0)
    NVIC_AIRCR_SYSRESETREQ = (1 << 2)

    DBGKEY = (0xA05F << 16)

    # Media and FP Feature Register 0
    MVFR0 = 0xE000EF40
    MVFR0_DOUBLE_PRECISION_MASK = 0x00000f00
    MVFR0_DOUBLE_PRECISION_SHIFT = 8

    class RegisterInfo(object):
        def __init__(self, name, bitsize, reg_type, reg_group):
            self.name = name
            self.reg_num = CORE_REGISTER[name]
            self.gdb_xml_attrib = {}
            self.gdb_xml_attrib['name'] = str(name)
            self.gdb_xml_attrib['bitsize'] = str(bitsize)
            self.gdb_xml_attrib['type'] = str(reg_type)
            self.gdb_xml_attrib['group'] = str(reg_group)

    regs_general = [
        #            Name       bitsize     type            group
        RegisterInfo('r0',      32,         'int',          'general'),
        RegisterInfo('r1',      32,         'int',          'general'),
        RegisterInfo('r2',      32,         'int',          'general'),
        RegisterInfo('r3',      32,         'int',          'general'),
        RegisterInfo('r4',      32,         'int',          'general'),
        RegisterInfo('r5',      32,         'int',          'general'),
        RegisterInfo('r6',      32,         'int',          'general'),
        RegisterInfo('r7',      32,         'int',          'general'),
        RegisterInfo('r8',      32,         'int',          'general'),
        RegisterInfo('r9',      32,         'int',          'general'),
        RegisterInfo('r10',     32,         'int',          'general'),
        RegisterInfo('r11',     32,         'int',          'general'),
        RegisterInfo('r12',     32,         'int',          'general'),
        RegisterInfo('sp',      32,         'data_ptr',     'general'),
        RegisterInfo('lr',      32,         'int',          'general'),
        RegisterInfo('pc',      32,         'code_ptr',     'general'),
        RegisterInfo('xpsr',    32,         'int',          'general'),
        RegisterInfo('msp',     32,         'int',          'general'),
        RegisterInfo('psp',     32,         'int',          'general'),
        RegisterInfo('primask', 32,         'int',          'general'),
        RegisterInfo('control', 32,         'int',          'general'),
        ]

    regs_system_armv7_only = [
        #            Name       bitsize     type            group
        RegisterInfo('basepri',     32,     'int',          'general'),
        RegisterInfo('faultmask',   32,     'int',          'general'),
        ]

    regs_float = [
        #            Name       bitsize     type            group
        RegisterInfo('fpscr',   32,         'int',          'float'),
        RegisterInfo('s0' ,     32,         'float',        'float'),
        RegisterInfo('s1' ,     32,         'float',        'float'),
        RegisterInfo('s2' ,     32,         'float',        'float'),
        RegisterInfo('s3' ,     32,         'float',        'float'),
        RegisterInfo('s4' ,     32,         'float',        'float'),
        RegisterInfo('s5' ,     32,         'float',        'float'),
        RegisterInfo('s6' ,     32,         'float',        'float'),
        RegisterInfo('s7' ,     32,         'float',        'float'),
        RegisterInfo('s8' ,     32,         'float',        'float'),
        RegisterInfo('s9' ,     32,         'float',        'float'),
        RegisterInfo('s10',     32,         'float',        'float'),
        RegisterInfo('s11',     32,         'float',        'float'),
        RegisterInfo('s12',     32,         'float',        'float'),
        RegisterInfo('s13',     32,         'float',        'float'),
        RegisterInfo('s14',     32,         'float',        'float'),
        RegisterInfo('s15',     32,         'float',        'float'),
        RegisterInfo('s16',     32,         'float',        'float'),
        RegisterInfo('s17',     32,         'float',        'float'),
        RegisterInfo('s18',     32,         'float',        'float'),
        RegisterInfo('s19',     32,         'float',        'float'),
        RegisterInfo('s20',     32,         'float',        'float'),
        RegisterInfo('s21',     32,         'float',        'float'),
        RegisterInfo('s22',     32,         'float',        'float'),
        RegisterInfo('s23',     32,         'float',        'float'),
        RegisterInfo('s24',     32,         'float',        'float'),
        RegisterInfo('s25',     32,         'float',        'float'),
        RegisterInfo('s26',     32,         'float',        'float'),
        RegisterInfo('s27',     32,         'float',        'float'),
        RegisterInfo('s28',     32,         'float',        'float'),
        RegisterInfo('s29',     32,         'float',        'float'),
        RegisterInfo('s30',     32,         'float',        'float'),
        RegisterInfo('s31',     32,         'float',        'float'),
        ]

    regs_float_double = [
        #            Name       bitsize     type            group
        RegisterInfo('d0' ,     64,         'float',        'float'),
        RegisterInfo('d1' ,     64,         'float',        'float'),
        RegisterInfo('d2' ,     64,         'float',        'float'),
        RegisterInfo('d3' ,     64,         'float',        'float'),
        RegisterInfo('d4' ,     64,         'float',        'float'),
        RegisterInfo('d5' ,     64,         'float',        'float'),
        RegisterInfo('d6' ,     64,         'float',        'float'),
        RegisterInfo('d7' ,     64,         'float',        'float'),
        RegisterInfo('d8' ,     64,         'float',        'float'),
        RegisterInfo('d9' ,     64,         'float',        'float'),
        RegisterInfo('d10',     64,         'float',        'float'),
        RegisterInfo('d11',     64,         'float',        'float'),
        RegisterInfo('d12',     64,         'float',        'float'),
        RegisterInfo('d13',     64,         'float',        'float'),
        RegisterInfo('d14',     64,         'float',        'float'),
        RegisterInfo('d15',     64,         'float',        'float'),
        ]

    def __init__(self, rootTarget, dp, ap, memoryMap=None, core_num=0):
        super(CortexM, self).__init__(rootTarget.link, memoryMap)

        self.root_target = rootTarget
        self.arch = 0
        self.core_type = 0
        self.has_fpu = False
        self.has_fpu_double = False
        self.dp = dp
        self.ap = ap
        self.core_number = core_num
        self._run_token = 0
        self._target_context = None
        self._elf = None
        self._unused_ram = None

        # Set up breakpoints manager.
        self.fpb = FPB(self.ap)
        self.dwt = DWT(self.ap)
        self.sw_bp = SoftwareBreakpointProvider(self)
        self.bp_manager = BreakpointManager(self)
        self.bp_manager.add_provider(self.fpb, Target.BREAKPOINT_HW)
        self.bp_manager.add_provider(self.sw_bp, Target.BREAKPOINT_SW)

    @property
    def elf(self):
        return self._elf

    @elf.setter
    def elf(self, elffile):
        self._elf = elffile
        unused = self._elf.unused_ranges
        for range in unused:
            if range.region.isRam:
                self._unused_ram = range
                logging.debug("unused ram = %s", self._unused_ram)
                break

    def init(self):
        """
        Cortex M initialization. The bus must be accessible when this method is called.
        """
        if self.halt_on_connect:
            self.halt()
        self.readCoreType()
        self.checkForFPU()
        self.buildTargetXML()
        self.fpb.init()
        self.dwt.init()
        self.sw_bp.init()

    def setFlash(self, flash):
        self.flash = flash
        if self.flash:
            self.flash_bp = FlashBreakpointProvider(self)
            self.flash_bp.init()
            self.bp_manager.add_provider(self.flash_bp, Target.BREAKPOINT_FLASH)

    def disconnect(self, resume=True):
        # Remove breakpoints.
        self.bp_manager.remove_all_breakpoints()

        # Disable other debug blocks.
        self.write32(CortexM.DEMCR, 0)

        # Disable core debug.
        if resume:
            self.resume()
            self.write32(CortexM.DHCSR, CortexM.DBGKEY | 0x0000)

    def buildTargetXML(self):
        # Build register_list and targetXML
        self.register_list = []
        xml_root = Element('target')
        xml_regs_general = SubElement(xml_root, "feature", name="org.gnu.gdb.arm.m-profile")
        for reg in self.regs_general:
            self.register_list.append(reg)
            SubElement(xml_regs_general, 'reg', **reg.gdb_xml_attrib)
        # Check if target has ARMv7 registers
        if self.core_type in (ARM_CortexM3, ARM_CortexM4, ARM_CortexM7):
            for reg in self.regs_system_armv7_only:
                self.register_list.append(reg)
                SubElement(xml_regs_general, 'reg', **reg.gdb_xml_attrib)
        # Check if target has FPU registers
        if self.has_fpu:
            #xml_regs_fpu = SubElement(xml_root, "feature", name="org.gnu.gdb.arm.vfp")
            for reg in self.regs_float:
                self.register_list.append(reg)
                SubElement(xml_regs_general, 'reg', **reg.gdb_xml_attrib)
<<<<<<< HEAD
            if self.has_fpu_double:
                for reg in self.regs_float_double:
                    self.register_list.append(reg)
                    SubElement(xml_regs_general, 'reg', **reg.gdb_xml_attrib)
        self.targetXML = '<?xml version="1.0"?><!DOCTYPE feature SYSTEM "gdb-target.dtd">' + tostring(xml_root)
=======
        self.targetXML = b'<?xml version="1.0"?><!DOCTYPE feature SYSTEM "gdb-target.dtd">' + tostring(xml_root)
>>>>>>> 233cd87f

    ## @brief Read the CPUID register and determine core type.
    def readCoreType(self):
        # Read CPUID register
        cpuid = self.read32(CortexM.CPUID)

        implementer = (cpuid & CortexM.CPUID_IMPLEMENTER_MASK) >> CortexM.CPUID_IMPLEMENTER_POS
        if implementer != CortexM.CPUID_IMPLEMENTER_ARM:
            logging.warning("CPU implementer is not ARM!")

        self.arch = (cpuid & CortexM.CPUID_ARCHITECTURE_MASK) >> CortexM.CPUID_ARCHITECTURE_POS
        self.core_type = (cpuid & CortexM.CPUID_PARTNO_MASK) >> CortexM.CPUID_PARTNO_POS
        logging.info("CPU core is %s", CORE_TYPE_NAME[self.core_type])

    ## @brief Determine if a Cortex-M4 has an FPU.
    #
    # The core type must have been identified prior to calling this function.
    def checkForFPU(self):
        if self.core_type not in (ARM_CortexM4, ARM_CortexM7):
            self.has_fpu = False
            return

        originalCpacr = self.read32(CortexM.CPACR)
        cpacr = originalCpacr | CortexM.CPACR_CP10_CP11_MASK
        self.write32(CortexM.CPACR, cpacr)

        cpacr = self.read32(CortexM.CPACR)
        self.has_fpu = (cpacr & CortexM.CPACR_CP10_CP11_MASK) != 0

        # Restore previous value.
        self.write32(CortexM.CPACR, originalCpacr)

        if self.has_fpu:
            # Now check whether double-precision is supported.
            mvfr0 = self.read32(CortexM.MVFR0)
            dp_val = (mvfr0 & CortexM.MVFR0_DOUBLE_PRECISION_MASK) >> CortexM.MVFR0_DOUBLE_PRECISION_SHIFT
            self.has_fpu_double = (dp_val == 2)

            if self.core_type == ARM_CortexM7:
                if self.has_fpu_double:
                    fpu_type = "FPv5-DP"
                else:
                    fpu_type = "FPv5-SP"
            else:
                fpu_type = "FPv4-SP"
            logging.info("FPU present: " + fpu_type)

    def readIDCode(self):
        """
        return the IDCODE of the core
        """
        return self.dp.read_id_code()

    def flush(self):
        self.dp.flush()

    def writeMemory(self, addr, value, transfer_size=32):
        """
        write a memory location.
        By default the transfer size is a word
        """
        self.ap.writeMemory(addr, value, transfer_size)

    def readMemory(self, addr, transfer_size=32, now=True):
        """
        read a memory location. By default, a word will
        be read
        """
        result = self.ap.readMemory(addr, transfer_size, now)

        # Read callback returned for async reads.
        def readMemoryCb():
            return self.bp_manager.filter_memory(addr, transfer_size, result())

        if now:
            return self.bp_manager.filter_memory(addr, transfer_size, result)
        else:
            return readMemoryCb

    def readBlockMemoryUnaligned8(self, addr, size):
        """
        read a block of unaligned bytes in memory. Returns
        an array of byte values
        """
        data = self.ap.readBlockMemoryUnaligned8(addr, size)
        return self.bp_manager.filter_memory_unaligned_8(addr, size, data)

    def writeBlockMemoryUnaligned8(self, addr, data):
        """
        write a block of unaligned bytes in memory.
        """
        self.ap.writeBlockMemoryUnaligned8(addr, data)

    def writeBlockMemoryAligned32(self, addr, data):
        """
        write a block of aligned words in memory.
        """
        self.ap.writeBlockMemoryAligned32(addr, data)

    def readBlockMemoryAligned32(self, addr, size):
        """
        read a block of aligned words in memory. Returns
        an array of word values
        """
        data = self.ap.readBlockMemoryAligned32(addr, size)
        return self.bp_manager.filter_memory_aligned_32(addr, size, data)

    def halt(self):
        """
        halt the core
        """
        self.notify(Notification(event=Target.EVENT_PRE_HALT, source=self, data=Target.HALT_REASON_USER))
        self.writeMemory(CortexM.DHCSR, CortexM.DBGKEY | CortexM.C_DEBUGEN | CortexM.C_HALT)
        self.dp.flush()
        self.notify(Notification(event=Target.EVENT_POST_HALT, source=self, data=Target.HALT_REASON_USER))

    def step(self, disable_interrupts=True):
        """
        perform an instruction level step.  This function preserves the previous
        interrupt mask state
        """
        # Was 'if self.getState() != TARGET_HALTED:'
        # but now value of dhcsr is saved
        dhcsr = self.readMemory(CortexM.DHCSR)
        if not (dhcsr & (CortexM.C_STEP | CortexM.C_HALT)):
            logging.error('cannot step: target not halted')
            return

        pc = self.readCoreRegister('pc')
        bp = self.bp_manager.find_live_breakpoint(pc)
        logging.debug("pc=%x, bp=%s", pc, bp)

        self.notify(Notification(event=Target.EVENT_PRE_RUN, source=self, data=Target.RUN_TYPE_STEP))

        # Get current PC.
        steppingOverFlashBp = False
        if bp and isinstance(bp, FlashBreakpoint) and self._unused_ram:
            instr = self.read16(pc)
            unusedStart = self._unused_ram.start
            logging.debug("Stepping over flash bp @ 0x%x, using ram @ 0x%x", pc, unusedStart)
            self.write16(unusedStart, instr)
            self.write16(unusedStart + 2, 0xbe00)
            self.writeCoreRegister('pc', unusedStart)
            steppingOverFlashBp = True

        self.clearDebugCauseBits()

        # Save previous interrupt mask state
        interrupts_masked = (CortexM.C_MASKINTS & dhcsr) != 0

        # Mask interrupts - C_HALT must be set when changing to C_MASKINTS
        if not interrupts_masked and disable_interrupts:
            self.writeMemory(CortexM.DHCSR, CortexM.DBGKEY | CortexM.C_DEBUGEN | CortexM.C_HALT | CortexM.C_MASKINTS)

        # Single step using current C_MASKINTS setting
        if disable_interrupts or interrupts_masked:
            self.writeMemory(CortexM.DHCSR, CortexM.DBGKEY | CortexM.C_DEBUGEN | CortexM.C_MASKINTS | CortexM.C_STEP)
        else:
            self.writeMemory(CortexM.DHCSR, CortexM.DBGKEY | CortexM.C_DEBUGEN | CortexM.C_STEP)

        # Wait for halt to auto set (This should be done before the first read)
        while not self.readMemory(CortexM.DHCSR) & CortexM.C_HALT:
            pass

        # Restore interrupt mask state
        if not interrupts_masked and disable_interrupts:
            # Unmask interrupts - C_HALT must be set when changing to C_MASKINTS
            self.writeMemory(CortexM.DHCSR, CortexM.DBGKEY | CortexM.C_DEBUGEN | CortexM.C_HALT)

        self.dp.flush()

        self._run_token += 1

<<<<<<< HEAD
        if steppingOverFlashBp:
            # Check PC after stepping.
            newPc = self.readCoreRegister('pc')
            logging.debug("Done stepping over flash bp; new pc = 0x%x", newPc)
            if newPc == unusedStart + 2:
                self.writeCoreRegister('pc', pc + 2)
                logging.debug("Restoring pc to 0x%x", pc + 2)

        self.notify(Notification(event=Target.EVENT_POST_RUN, source=self, data=Target.RUN_TYPE_STEP))

=======
>>>>>>> 233cd87f
    def clearDebugCauseBits(self):
        self.writeMemory(CortexM.DFSR, CortexM.DFSR_DWTTRAP | CortexM.DFSR_BKPT | CortexM.DFSR_HALTED)

    def reset(self, software_reset=None):
        """
        reset a core. After a call to this function, the core
        is running
        """
        self.notify(Notification(event=Target.EVENT_PRE_RESET, source=self))

        if software_reset == None:
            # Default to software reset if nothing is specified
            software_reset = True

        self._run_token += 1

        if software_reset:
            # Perform the reset.
            try:
                self.writeMemory(CortexM.NVIC_AIRCR, CortexM.NVIC_AIRCR_VECTKEY | CortexM.NVIC_AIRCR_SYSRESETREQ)
                # Without a flush a transfer error can occur
                self.dp.flush()
            except DAPAccess.TransferError:
                self.dp.flush()

        else:
            self.dp.reset()

        # Now wait for the system to come out of reset. Keep reading the DHCSR until
        # we get a good response with S_RESET_ST cleared, or we time out.
        startTime = time()
        while time() - startTime < 2.0:
            try:
                dhcsr = self.read32(CortexM.DHCSR)
                if (dhcsr & CortexM.S_RESET_ST) == 0:
                    break
            except DAPAccess.TransferError:
                self.dp.flush()
                sleep(0.01)

        self.notify(Notification(event=Target.EVENT_POST_RESET, source=self))

    def resetStopOnReset(self, software_reset=None):
        """
        perform a reset and stop the core on the reset handler
        """
        logging.debug("reset stop on Reset")

        # halt the target
        self.halt()

        # Save CortexM.DEMCR
        demcr = self.readMemory(CortexM.DEMCR)

        # enable the vector catch
        self.writeMemory(CortexM.DEMCR, demcr | CortexM.DEMCR_VC_CORERESET)

        self.reset(software_reset)

        # wait until the unit resets
        while (self.isRunning()):
            pass

        # restore vector catch setting
        self.writeMemory(CortexM.DEMCR, demcr)

    def setTargetState(self, state):
        if state == "PROGRAM":
            self.resetStopOnReset(True)
            # Write the thumb bit in case the reset handler
            # points to an ARM address
            self.writeCoreRegister('xpsr', 0x1000000)

    def getState(self):
        dhcsr = self.readMemory(CortexM.DHCSR)
        if dhcsr & CortexM.S_RESET_ST:
            # Reset is a special case because the bit is sticky and really means
            # "core was reset since last read of DHCSR". We have to re-read the
            # DHCSR, check if S_RESET_ST is still set and make sure no instructions
            # were executed by checking S_RETIRE_ST.
            newDhcsr = self.readMemory(CortexM.DHCSR)
            if (newDhcsr & CortexM.S_RESET_ST) and not (newDhcsr & CortexM.S_RETIRE_ST):
                return Target.TARGET_RESET
        if dhcsr & CortexM.S_LOCKUP:
            return Target.TARGET_LOCKUP
        elif dhcsr & CortexM.S_SLEEP:
            return Target.TARGET_SLEEPING
        elif dhcsr & CortexM.S_HALT:
            return Target.TARGET_HALTED
        else:
            return Target.TARGET_RUNNING

    @property
    def run_token(self):
        return self._run_token

    def isRunning(self):
        return self.getState() == Target.TARGET_RUNNING

    def isHalted(self):
        return self.getState() == Target.TARGET_HALTED

    def resume(self):
        """
        resume the execution
        """
        if self.getState() != Target.TARGET_HALTED:
            logging.debug('cannot resume: target not halted')
            return
<<<<<<< HEAD
        self.notify(Notification(event=Target.EVENT_PRE_RUN, source=self, data=Target.RUN_TYPE_RESUME))
=======
>>>>>>> 233cd87f
        self._run_token += 1
        self.clearDebugCauseBits()
        self.writeMemory(CortexM.DHCSR, CortexM.DBGKEY | CortexM.C_DEBUGEN)
        self.dp.flush()
        self.notify(Notification(event=Target.EVENT_POST_RUN, source=self, data=Target.RUN_TYPE_RESUME))

    def findBreakpoint(self, addr):
        return self.bp_manager.find_breakpoint(addr)

    def readCoreRegister(self, reg):
        """
        read CPU register
        Unpack floating point register values
        """
        regIndex = self.registerNameToIndex(reg)
        regValue = self.readCoreRegisterRaw(regIndex)
        # Convert int to float.
        if regIndex >= 0x40:
            regValue = conversion.u32BEToFloat32BE(regValue)
        return regValue

    def registerNameToIndex(self, reg):
        """
        return register index based on name.
        If reg is a string, find the number associated to this register
        in the lookup table CORE_REGISTER
        """
        if isinstance(reg, str):
            try:
                reg = CORE_REGISTER[reg.lower()]
            except KeyError:
                logging.error('cannot find %s core register', reg)
                return
        return reg

    def readCoreRegisterRaw(self, reg):
        """
        read a core register (r0 .. r16).
        If reg is a string, find the number associated to this register
        in the lookup table CORE_REGISTER
        """
        vals = self.readCoreRegistersRaw([reg])
        return vals[0]

    def readCoreRegistersRaw(self, reg_list):
        """
        Read one or more core registers

        Read core registers in reg_list and return a list of values.
        If any register in reg_list is a string, find the number
        associated to this register in the lookup table CORE_REGISTER.
        """
        # convert to index only
        reg_list = [self.registerNameToIndex(reg) for reg in reg_list]

        # Sanity check register values
        for reg in reg_list:
            if reg not in CORE_REGISTER.values():
                raise ValueError("unknown reg: %d" % reg)
            elif ((reg >= 128) or (reg == 33)) and (not self.has_fpu):
                raise ValueError("attempt to read FPU register without FPU")
            elif ((reg <= -100) and (not self.has_fpu_double)):
                raise ValueError("attempt to read double-precision FPU register without FPv5")

        # Begin all reads and writes
        dhcsr_cb_list = []
        reg_cb_list = []
        for reg in reg_list:
            if (reg < 0) and (reg >= -4):
                reg = CORE_REGISTER['cfbp']

            # write id in DCRSR
            self.writeMemory(CortexM.DCRSR, reg)

            # Technically, we need to poll S_REGRDY in DHCSR here before reading DCRDR. But
            # we're running so slow compared to the target that it's not necessary.
            # Read it and assert that S_REGRDY is set

            dhcsr_cb = self.readMemory(CortexM.DHCSR, now=False)
            reg_cb = self.readMemory(CortexM.DCRDR, now=False)
            dhcsr_cb_list.append(dhcsr_cb)
            reg_cb_list.append(reg_cb)

        # Read all results
        reg_vals = []
        for reg, reg_cb, dhcsr_cb in zip(reg_list, reg_cb_list, dhcsr_cb_list):
            dhcsr_val = dhcsr_cb()
            assert dhcsr_val & CortexM.S_REGRDY
            val = reg_cb()

            # Special handling for registers that are combined into a single DCRSR number.
            if (reg < 0) and (reg >= -4):
                val = (val >> ((-reg - 1) * 8)) & 0xff

            reg_vals.append(val)

        return reg_vals

    def writeCoreRegister(self, reg, data):
        """
        write a CPU register.
        Will need to pack floating point register values before writing.
        """
        regIndex = self.registerNameToIndex(reg)
        # Convert float to int.
        if regIndex >= 0x40:
            data = conversion.float32beToU32be(data)
        self.writeCoreRegisterRaw(regIndex, data)

    def writeCoreRegisterRaw(self, reg, data):
        """
        write a core register (r0 .. r16)
        If reg is a string, find the number associated to this register
        in the lookup table CORE_REGISTER
        """
        self.writeCoreRegistersRaw([reg], [data])

    def writeCoreRegistersRaw(self, reg_list, data_list):
        """
        Write one or more core registers

        Write core registers in reg_list with the associated value in
        data_list.  If any register in reg_list is a string, find the number
        associated to this register in the lookup table CORE_REGISTER.
        """
        assert len(reg_list) == len(data_list)
        # convert to index only
        reg_list = [self.registerNameToIndex(reg) for reg in reg_list]

        # Sanity check register values
        for reg in reg_list:
            if reg not in CORE_REGISTER.values():
                raise ValueError("unknown reg: %d" % reg)
            elif ((reg >= 128) or (reg == 33)) and (not self.has_fpu):
                raise ValueError("attempt to write FPU register without FPU")
            elif ((reg <= -100) and (not self.has_fpu_double)):
                raise ValueError("attempt to write double-precision FPU register without FPv5")

        # Read special register if it is present in the list
        for reg in reg_list:
            if (reg < 0) and (reg >= -4):
                specialRegValue = self.readCoreRegister(CORE_REGISTER['cfbp'])
                break

        # Write out registers
        dhcsr_cb_list = []
        for reg, data in zip(reg_list, data_list):
            if (reg < 0) and (reg >= -4):
                # Mask in the new special register value so we don't modify the other register
                # values that share the same DCRSR number.
                shift = (-reg - 1) * 8
                mask = 0xffffffff ^ (0xff << shift)
                data = (specialRegValue & mask) | ((data & 0xff) << shift)
                specialRegValue = data # update special register for other writes that might be in the list
                reg = CORE_REGISTER['cfbp']

            # write DCRDR
            self.writeMemory(CortexM.DCRDR, data)

            # write id in DCRSR and flag to start write transfer
            self.writeMemory(CortexM.DCRSR, reg | CortexM.DCRSR_REGWnR)

            # Technically, we need to poll S_REGRDY in DHCSR here to ensure the
            # register write has completed.
            # Read it and assert that S_REGRDY is set
            dhcsr_cb = self.readMemory(CortexM.DHCSR, now=False)
            dhcsr_cb_list.append(dhcsr_cb)

        # Make sure S_REGRDY was set for all register
        # writes
        for dhcsr_cb in dhcsr_cb_list:
            dhcsr_val = dhcsr_cb()
            assert dhcsr_val & CortexM.S_REGRDY

    ## @brief Set a hardware or software breakpoint at a specific location in memory.
    #
    # @retval True Breakpoint was set.
    # @retval False Breakpoint could not be set.
    def setBreakpoint(self, addr, type=Target.BREAKPOINT_AUTO):
        return self.bp_manager.set_breakpoint(addr, type)

    ## @brief Remove a breakpoint at a specific location.
    def removeBreakpoint(self, addr):
        self.bp_manager.remove_breakpoint(addr)

    def getBreakpointType(self, addr):
        return self.bp_manager.get_breakpoint_type(addr)

    def availableBreakpoint(self):
        return self.fpb.available_breakpoints()

    def findWatchpoint(self, addr, size, type):
        return self.dwt.find_watchpoint(addr, size, type)

    def setWatchpoint(self, addr, size, type):
        """
        set a hardware watchpoint
        """
        return self.dwt.set_watchpoint(addr, size, type)

    def removeWatchpoint(self, addr, size, type):
        """
        remove a hardware watchpoint
        """
        return self.dwt.remove_watchpoint(addr, size, type)

    @staticmethod
    def _map_to_vector_catch_mask(mask):
        result = 0
        if mask & Target.CATCH_HARD_FAULT:
            result |= CortexM.DEMCR_VC_HARDERR
        if mask & Target.CATCH_BUS_FAULT:
            result |= CortexM.DEMCR_VC_BUSERR
        if mask & Target.CATCH_MEM_FAULT:
            result |= CortexM.DEMCR_VC_MMERR
        if mask & Target.CATCH_INTERRUPT_ERR:
            result |= CortexM.DEMCR_VC_INTERR
        if mask & Target.CATCH_STATE_ERR:
            result |= CortexM.DEMCR_VC_STATERR
        if mask & Target.CATCH_CHECK_ERR:
            result |= CortexM.DEMCR_VC_CHKERR
        if mask & Target.CATCH_COPROCESSOR_ERR:
            result |= CortexM.DEMCR_VC_NOCPERR
        if mask & Target.CATCH_CORE_RESET:
            result |= CortexM.DEMCR_VC_CORERESET
        return result

    @staticmethod
    def _map_from_vector_catch_mask(mask):
        result = 0
        if mask & CortexM.DEMCR_VC_HARDERR:
            result |= Target.CATCH_HARD_FAULT
        if mask & CortexM.DEMCR_VC_BUSERR:
            result |= Target.CATCH_BUS_FAULT
        if mask & CortexM.DEMCR_VC_MMERR:
            result |= Target.CATCH_MEM_FAULT
        if mask & CortexM.DEMCR_VC_INTERR:
            result |= Target.CATCH_INTERRUPT_ERR
        if mask & CortexM.DEMCR_VC_STATERR:
            result |= Target.CATCH_STATE_ERR
        if mask & CortexM.DEMCR_VC_CHKERR:
            result |= Target.CATCH_CHECK_ERR
        if mask & CortexM.DEMCR_VC_NOCPERR:
            result |= Target.CATCH_COPROCESSOR_ERR
        if mask & CortexM.DEMCR_VC_CORERESET:
            result |= Target.CATCH_CORE_RESET
        return result

    def setVectorCatch(self, enableMask):
        demcr = self.readMemory(CortexM.DEMCR)
        demcr |= CortexM._map_to_vector_catch_mask(enableMask)
        demcr &= ~CortexM._map_to_vector_catch_mask(~enableMask)
        self.writeMemory(CortexM.DEMCR, demcr)

    def getVectorCatch(self):
        demcr = self.readMemory(CortexM.DEMCR)
        return CortexM._map_from_vector_catch_mask(demcr)

    # GDB functions
    def getTargetXML(self):
        return self.targetXML

    def isDebugTrap(self):
        debugEvents = self.readMemory(CortexM.DFSR) & (CortexM.DFSR_DWTTRAP | CortexM.DFSR_BKPT | CortexM.DFSR_HALTED)
        return debugEvents != 0

    def getTargetContext(self, core=None):
        return self._target_context

    def setTargetContext(self, context):
        self._target_context = context<|MERGE_RESOLUTION|>--- conflicted
+++ resolved
@@ -410,15 +410,11 @@
             for reg in self.regs_float:
                 self.register_list.append(reg)
                 SubElement(xml_regs_general, 'reg', **reg.gdb_xml_attrib)
-<<<<<<< HEAD
             if self.has_fpu_double:
                 for reg in self.regs_float_double:
                     self.register_list.append(reg)
                     SubElement(xml_regs_general, 'reg', **reg.gdb_xml_attrib)
-        self.targetXML = '<?xml version="1.0"?><!DOCTYPE feature SYSTEM "gdb-target.dtd">' + tostring(xml_root)
-=======
         self.targetXML = b'<?xml version="1.0"?><!DOCTYPE feature SYSTEM "gdb-target.dtd">' + tostring(xml_root)
->>>>>>> 233cd87f
 
     ## @brief Read the CPUID register and determine core type.
     def readCoreType(self):
@@ -592,7 +588,6 @@
 
         self._run_token += 1
 
-<<<<<<< HEAD
         if steppingOverFlashBp:
             # Check PC after stepping.
             newPc = self.readCoreRegister('pc')
@@ -603,8 +598,6 @@
 
         self.notify(Notification(event=Target.EVENT_POST_RUN, source=self, data=Target.RUN_TYPE_STEP))
 
-=======
->>>>>>> 233cd87f
     def clearDebugCauseBits(self):
         self.writeMemory(CortexM.DFSR, CortexM.DFSR_DWTTRAP | CortexM.DFSR_BKPT | CortexM.DFSR_HALTED)
 
@@ -714,10 +707,7 @@
         if self.getState() != Target.TARGET_HALTED:
             logging.debug('cannot resume: target not halted')
             return
-<<<<<<< HEAD
         self.notify(Notification(event=Target.EVENT_PRE_RUN, source=self, data=Target.RUN_TYPE_RESUME))
-=======
->>>>>>> 233cd87f
         self._run_token += 1
         self.clearDebugCauseBits()
         self.writeMemory(CortexM.DHCSR, CortexM.DBGKEY | CortexM.C_DEBUGEN)
