--- conflicted
+++ resolved
@@ -481,7 +481,6 @@
             logging.error('cannot step: target not halted')
             return
 
-<<<<<<< HEAD
         pc = self.readCoreRegister('pc')
         bp = self.bp_manager.find_live_breakpoint(pc)
         logging.debug("pc=%x, bp=%s", pc, bp)
@@ -499,10 +498,6 @@
             self.writeCoreRegister('pc', unusedStart)
             steppingOverFlashBp = True
 
-=======
-        self.notify(Notification(event=Target.EVENT_PRE_RUN, source=self, data=Target.RUN_TYPE_STEP))
-
->>>>>>> 96be04cc
         self.clearDebugCauseBits()
 
         # Save previous interrupt mask state
@@ -529,7 +524,6 @@
 
         self.dp.flush()
 
-<<<<<<< HEAD
         self._run_token += 1
 
         if steppingOverFlashBp:
@@ -540,8 +534,6 @@
                 self.writeCoreRegister('pc', pc + 2)
                 logging.debug("Restoring pc to 0x%x", pc + 2)
 
-=======
->>>>>>> 96be04cc
         self.notify(Notification(event=Target.EVENT_POST_RUN, source=self, data=Target.RUN_TYPE_STEP))
 
     def clearDebugCauseBits(self):
@@ -654,10 +646,7 @@
             logging.debug('cannot resume: target not halted')
             return
         self.notify(Notification(event=Target.EVENT_PRE_RUN, source=self, data=Target.RUN_TYPE_RESUME))
-<<<<<<< HEAD
         self._run_token += 1
-=======
->>>>>>> 96be04cc
         self.clearDebugCauseBits()
         self.writeMemory(CortexM.DHCSR, CortexM.DBGKEY | CortexM.C_DEBUGEN)
         self.dp.flush()
