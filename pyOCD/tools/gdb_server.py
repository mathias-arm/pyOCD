#!/usr/bin/env python
"""
 mbed CMSIS-DAP debugger
 Copyright (c) 2006-2013 ARM Limited

 Licensed under the Apache License, Version 2.0 (the "License");
 you may not use this file except in compliance with the License.
 You may obtain a copy of the License at

     http://www.apache.org/licenses/LICENSE-2.0

 Unless required by applicable law or agreed to in writing, software
 distributed under the License is distributed on an "AS IS" BASIS,
 WITHOUT WARRANTIES OR CONDITIONS OF ANY KIND, either express or implied.
 See the License for the specific language governing permissions and
 limitations under the License.
"""

import sys
import logging
import traceback
import argparse
import json
import pkg_resources

import pyOCD.board.mbed_board
from pyOCD import __version__
from pyOCD.debug.svd import isCmsisSvdAvailable
from pyOCD.gdbserver import GDBServer
from pyOCD.board import MbedBoard
from pyOCD.utility.cmdline import (split_command_line, VECTOR_CATCH_CHAR_MAP, convert_vector_catch)
from pyOCD.pyDAPAccess.dap_access_cmsis_dap import DAPAccessCMSISDAP
import pyOCD.board.mbed_board
from pyOCD.pyDAPAccess import DAPAccess

LEVELS = {
    'debug': logging.DEBUG,
    'info': logging.INFO,
    'warning': logging.WARNING,
    'error': logging.ERROR,
    'critical': logging.CRITICAL
}

supported_targets = pyOCD.target.TARGET.keys()
debug_levels = LEVELS.keys()

class InvalidArgumentError(RuntimeError):
    pass

## @brief Argparse type function to validate the supplied target device name.
#
# If the target name is valid, it is returned unmodified to become the --target option's
# attribute value.
def validate_target(value):
    if value.lower() not in supported_targets:
        raise InvalidArgumentError("invalid target option '{}'".format(value))
    return value

class GDBServerTool(object):
    def __init__(self):
        self.args = None
        self.gdb_server_settings = None
        self.echo_msg = None

    def build_parser(self):
        # Build epilog with list of targets.
        epilog = "Available targets for use with --target option: " + ", ".join(supported_targets)

        # Keep args in snyc with flash_tool.py when possible
        parser = argparse.ArgumentParser(description='PyOCD GDB Server', epilog=epilog)
        parser.add_argument('--version', action='version', version=__version__)
        parser.add_argument("-p", "--port", dest="port_number", type=int, default=3333, help="Write the port number that GDB server will open.")
        parser.add_argument("-T", "--telnet-port", dest="telnet_port", type=int, default=4444, help="Specify the telnet port for semihosting.")
        parser.add_argument("--allow-remote", dest="serve_local_only", default=True, action="store_false", help="Allow remote TCP/IP connections (default is no).")
        parser.add_argument("-b", "--board", dest="board_id", default=None, help="Connect to board by board id.  Use -l to list all connected boards.")
        parser.add_argument("-l", "--list", action="store_true", dest="list_all", default=False, help="List all connected boards.")
        parser.add_argument("--list-targets", action="store_true", dest="list_targets", default=False, help="List all available targets.")
        parser.add_argument("--json", action="store_true", dest="output_json", default=False, help="Output lists in JSON format. Only applies to --list and --list-targets.")
        parser.add_argument("-d", "--debug", dest="debug_level", choices=debug_levels, default='info', help="Set the level of system logging output. Supported choices are: " + ", ".join(debug_levels), metavar="LEVEL")
        parser.add_argument("-t", "--target", dest="target_override", default=None, help="Override target to debug.", metavar="TARGET", type=validate_target)
        parser.add_argument("-n", "--nobreak", dest="no_break_at_hardfault", action="store_true", help="Disable halt at hardfault handler. (Deprecated)")
        parser.add_argument("-r", "--reset-break", dest="break_on_reset", action="store_true", help="Halt the target when reset. (Deprecated)")
        parser.add_argument("-C", "--vector-catch", default='h', help="Enable vector catch sources, one letter per enabled source in any order, or 'all' or 'none'. (h=hard fault, b=bus fault, m=mem fault, i=irq err, s=state err, c=check err, p=nocp, r=reset, a=all, n=none). (Default is hard fault.)")
        parser.add_argument("-s", "--step-int", dest="step_into_interrupt", default=False, action="store_true", help="Allow single stepping to step into interrupts.")
        parser.add_argument("-f", "--frequency", dest="frequency", default=1000000, type=int, help="Set the SWD clock frequency in Hz.")
        parser.add_argument("-o", "--persist", dest="persist", default=False, action="store_true", help="Keep GDB server running even after remote has detached.")
        parser.add_argument("-bh", "--soft-bkpt-as-hard", dest="soft_bkpt_as_hard", default=False, action="store_true", help="Replace software breakpoints with hardware breakpoints.")
        group = parser.add_mutually_exclusive_group()
        group.add_argument("-ce", "--chip_erase", action="store_true", help="Use chip erase when programming.")
        group.add_argument("-se", "--sector_erase", action="store_true", help="Use sector erase when programming.")
        # -Currently "--unlock" does nothing since kinetis parts will automatically get unlocked
        parser.add_argument("-u", "--unlock", action="store_true", default=False, help="Unlock the device.")
        # reserved: "-a", "--address"
        # reserved: "-s", "--skip"
        parser.add_argument("-hp", "--hide_progress", action="store_true", help="Don't display programming progress.")
        parser.add_argument("-fp", "--fast_program", action="store_true", help="Use only the CRC of each page to determine if it already has the same data.")
        parser.add_argument("-S", "--semihosting", dest="enable_semihosting", action="store_true", help="Enable semihosting.")
        parser.add_argument("-G", "--gdb-syscall", dest="semihost_use_syscalls", action="store_true", help="Use GDB syscalls for semihosting file I/O.")
        parser.add_argument("-c", "--command", dest="commands", metavar="CMD", action='append', nargs='+', help="Run command (OpenOCD compatibility).")
        parser.add_argument("-da", "--daparg", dest="daparg", nargs='+', help="Send setting to DAPAccess layer.")
<<<<<<< HEAD
        parser.add_argument("--elf", metavar="PATH", help="Optionally specify ELF file being debugged.")
=======
        self.parser = parser
>>>>>>> fe5e1b0c
        return parser

    def get_chip_erase(self, args):
        # Determine programming mode
        chip_erase = None
        if args.chip_erase:
            chip_erase = True
        elif args.sector_erase:
            chip_erase = False
        return chip_erase

    def get_vector_catch(self, args):
        vector_catch = args.vector_catch.lower()

        # Handle deprecated options.
        if args.break_on_reset:
            vector_catch += 'r'
        if args.no_break_at_hardfault:
            # Must handle all case specially since we can't just filter 'h'.
            if vector_catch == 'all' or 'a' in vector_catch:
                vector_catch = 'bmiscpr' # Does not include 'h'.
            else:
                vector_catch = vector_catch.replace('h', '')

        try:
            return convert_vector_catch(vector_catch)
        except ValueError as e:
            # Reraise as an invalid argument error.
            raise InvalidArgumentError(e.message)

    def get_gdb_server_settings(self, args):
        # Set gdb server settings
        return {
            'step_into_interrupt' : args.step_into_interrupt,
            'persist' : args.persist,
            'soft_bkpt_as_hard' : args.soft_bkpt_as_hard,
            'chip_erase': self.get_chip_erase(args),
            'hide_programming_progress' : args.hide_progress,
            'fast_program' : args.fast_program,
            'server_listening_callback' : self.server_listening,
            'enable_semihosting' : args.enable_semihosting,
            'telnet_port' : args.telnet_port,
            'semihost_use_syscalls' : args.semihost_use_syscalls,
            'serve_local_only' : args.serve_local_only,
            'vector_catch' : self.get_vector_catch(args),
        }


    def setup_logging(self, args):
        format = "%(relativeCreated)07d:%(levelname)s:%(module)s:%(message)s"
        level = LEVELS.get(args.debug_level, logging.NOTSET)
        logging.basicConfig(level=level, format=format)

    ## @brief Handle OpenOCD commands for compatibility.
    def process_commands(self, commands):
        if commands is None:
            return
        for cmd_list in commands:
            try:
                cmd_list = split_command_line(cmd_list)
                cmd = cmd_list[0]
                if cmd == 'gdb_port':
                    if len(cmd_list) < 2:
                        print "Missing port argument"
                    else:
                        self.args.port_number = int(cmd_list[1], base=0)
                elif cmd == 'telnet_port':
                    if len(cmd_list) < 2:
                        print "Missing port argument"
                    else:
                        self.gdb_server_settings['telnet_port'] = int(cmd_list[1], base=0)
                elif cmd == 'echo':
                    self.echo_msg = ' '.join(cmd_list[1:])
                else:
                    print "Unsupported command: %s" % ' '.join(cmd_list)
            except IndexError:
                pass

    def server_listening(self, server):
        if self.echo_msg is not None:
            print >> sys.stderr, self.echo_msg
            sys.stderr.flush()

    def disable_logging(self):
        logging.getLogger().setLevel(logging.FATAL)

    def list_boards(self):
        self.disable_logging()

        try:
            all_mbeds = MbedBoard.getAllConnectedBoards(close=True, blocking=False)
            status = 0
            error = ""
        except Exception as e:
            all_mbeds = []
            status = 1
            error = str(e)
            if not self.args.output_json:
                raise

        if self.args.output_json:
            boards = []
            obj = {
                'pyocd_version' : __version__,
                'version' : { 'major' : 1, 'minor' : 0 },
                'status' : status,
                'boards' : boards,
                }

            if status != 0:
                obj['error'] = error

            for mbed in all_mbeds:
                d = {
                    'unique_id' : mbed.unique_id,
                    'info' : mbed.getInfo(),
                    'board_name' : mbed.getBoardName(),
                    'target' : mbed.getTargetType(),
                    'vendor_name' : '',
                    'product_name' : '',
                    }

                # Reopen the link so we can access the USB vendor and product names from the inteface.
                # If it's not a USB based link, then we don't attempt this.
                if isinstance(mbed.link, DAPAccessCMSISDAP):
                    try:
                        mbed.link.open()
                        d['vendor_name'] = mbed.link._interface.vendor_name
                        d['product_name'] = mbed.link._interface.product_name
                        mbed.link.close()
                    except Exception:
                        pass
                boards.append(d)

            print json.dumps(obj, indent=4)
        else:
            index = 0
            if len(all_mbeds) > 0:
                for mbed in all_mbeds:
                    print("%d => %s boardId => %s" % (index, mbed.getInfo().encode('ascii', 'ignore'), mbed.unique_id))
                    index += 1
            else:
                print("No available boards are connected")

    def list_targets(self):
        self.disable_logging()

        if self.args.output_json:
            targets = []
            obj = {
                'pyocd_version' : __version__,
                'version' : { 'major' : 1, 'minor' : 0 },
                'status' : 0,
                'targets' : targets
                }

            for name in supported_targets:
                t = pyOCD.target.TARGET[name](None)
                d = {
                    'name' : name,
                    'part_number' : t.part_number,
                    }
                if t._svd_location is not None and isCmsisSvdAvailable:
                    if t._svd_location.is_local:
                        d['svd_path'] = t._svd_location.filename
                    else:
                        resource = "data/{vendor}/{filename}".format(
                            vendor=t._svd_location.vendor,
                            filename=t._svd_location.filename
                        )
                        d['svd_path'] = pkg_resources.resource_filename("cmsis_svd", resource)
                targets.append(d)

            print json.dumps(obj, indent=4) #, sys.stdout)
        else:
            for t in supported_targets:
                print t

    def run(self, args=None):
<<<<<<< HEAD
        self.args = self.build_parser().parse_args(args)
        self.gdb_server_settings = self.get_gdb_server_settings(self.args)
        self.setup_logging(self.args)
        DAPAccess.set_args(self.args.daparg)

        self.process_commands(self.args.commands)

        gdb = None
        gdbs = []
        if self.args.list_all == True:
            self.list_boards()
        elif self.args.list_targets == True:
            self.list_targets()
        else:
            try:
                board_selected = MbedBoard.chooseBoard(
                    board_id=self.args.board_id,
                    target_override=self.args.target_override,
                    frequency=self.args.frequency)
                with board_selected as board:
                    # Set ELF if provided.
                    if self.args.elf:
                        board.target.elf = self.args.elf
                    baseTelnetPort = self.gdb_server_settings['telnet_port']
                    for core_number, core in board.target.cores.iteritems():
                        self.gdb_server_settings['telnet_port'] = baseTelnetPort + core_number
                        gdb = GDBServer(board, self.args.port_number + core_number, self.gdb_server_settings, core=core_number)
                        gdbs.append(gdb)
                    gdb = gdbs[0]
                    while gdb.isAlive():
                        gdb.join(timeout=0.5)
            except KeyboardInterrupt:
                for gdb in gdbs:
                    gdb.stop()
            except Exception as e:
                print "uncaught exception: %s" % e
                traceback.print_exc()
                for gdb in gdbs:
                    gdb.stop()
                return 1

        # Successful exit.
        return 0
=======
        try:
            self.args = self.build_parser().parse_args(args)
            self.gdb_server_settings = self.get_gdb_server_settings(self.args)
            self.setup_logging(self.args)
            DAPAccess.set_args(self.args.daparg)

            self.process_commands(self.args.commands)

            gdb = None
            if self.args.list_all == True:
                self.list_boards()
            elif self.args.list_targets == True:
                self.list_targets()
            else:
                try:
                    board_selected = MbedBoard.chooseBoard(
                        board_id=self.args.board_id,
                        target_override=self.args.target_override,
                        frequency=self.args.frequency)
                    with board_selected as board:
                        gdb = GDBServer(board, self.args.port_number, self.gdb_server_settings)
                        while gdb.isAlive():
                            gdb.join(timeout=0.5)
                except KeyboardInterrupt:
                    if gdb != None:
                        gdb.stop()
                except Exception as e:
                    print "uncaught exception: %s" % e
                    traceback.print_exc()
                    if gdb != None:
                        gdb.stop()
                    return 1

            # Successful exit.
            return 0
        except InvalidArgumentError as e:
            self.parser.error(e)
            return 1
>>>>>>> fe5e1b0c

def main():
    sys.exit(GDBServerTool().run())

if __name__ == '__main__':
    main()<|MERGE_RESOLUTION|>--- conflicted
+++ resolved
@@ -98,11 +98,8 @@
         parser.add_argument("-G", "--gdb-syscall", dest="semihost_use_syscalls", action="store_true", help="Use GDB syscalls for semihosting file I/O.")
         parser.add_argument("-c", "--command", dest="commands", metavar="CMD", action='append', nargs='+', help="Run command (OpenOCD compatibility).")
         parser.add_argument("-da", "--daparg", dest="daparg", nargs='+', help="Send setting to DAPAccess layer.")
-<<<<<<< HEAD
         parser.add_argument("--elf", metavar="PATH", help="Optionally specify ELF file being debugged.")
-=======
         self.parser = parser
->>>>>>> fe5e1b0c
         return parser
 
     def get_chip_erase(self, args):
@@ -282,51 +279,6 @@
                 print t
 
     def run(self, args=None):
-<<<<<<< HEAD
-        self.args = self.build_parser().parse_args(args)
-        self.gdb_server_settings = self.get_gdb_server_settings(self.args)
-        self.setup_logging(self.args)
-        DAPAccess.set_args(self.args.daparg)
-
-        self.process_commands(self.args.commands)
-
-        gdb = None
-        gdbs = []
-        if self.args.list_all == True:
-            self.list_boards()
-        elif self.args.list_targets == True:
-            self.list_targets()
-        else:
-            try:
-                board_selected = MbedBoard.chooseBoard(
-                    board_id=self.args.board_id,
-                    target_override=self.args.target_override,
-                    frequency=self.args.frequency)
-                with board_selected as board:
-                    # Set ELF if provided.
-                    if self.args.elf:
-                        board.target.elf = self.args.elf
-                    baseTelnetPort = self.gdb_server_settings['telnet_port']
-                    for core_number, core in board.target.cores.iteritems():
-                        self.gdb_server_settings['telnet_port'] = baseTelnetPort + core_number
-                        gdb = GDBServer(board, self.args.port_number + core_number, self.gdb_server_settings, core=core_number)
-                        gdbs.append(gdb)
-                    gdb = gdbs[0]
-                    while gdb.isAlive():
-                        gdb.join(timeout=0.5)
-            except KeyboardInterrupt:
-                for gdb in gdbs:
-                    gdb.stop()
-            except Exception as e:
-                print "uncaught exception: %s" % e
-                traceback.print_exc()
-                for gdb in gdbs:
-                    gdb.stop()
-                return 1
-
-        # Successful exit.
-        return 0
-=======
         try:
             self.args = self.build_parser().parse_args(args)
             self.gdb_server_settings = self.get_gdb_server_settings(self.args)
@@ -336,6 +288,7 @@
             self.process_commands(self.args.commands)
 
             gdb = None
+            gdbs = []
             if self.args.list_all == True:
                 self.list_boards()
             elif self.args.list_targets == True:
@@ -347,16 +300,24 @@
                         target_override=self.args.target_override,
                         frequency=self.args.frequency)
                     with board_selected as board:
-                        gdb = GDBServer(board, self.args.port_number, self.gdb_server_settings)
+                        # Set ELF if provided.
+                        if self.args.elf:
+                            board.target.elf = self.args.elf
+                        baseTelnetPort = self.gdb_server_settings['telnet_port']
+                        for core_number, core in board.target.cores.iteritems():
+                            self.gdb_server_settings['telnet_port'] = baseTelnetPort + core_number
+                            gdb = GDBServer(board, self.args.port_number + core_number, self.gdb_server_settings, core=core_number)
+                            gdbs.append(gdb)
+                        gdb = gdbs[0]
                         while gdb.isAlive():
                             gdb.join(timeout=0.5)
                 except KeyboardInterrupt:
-                    if gdb != None:
+                    for gdb in gdbs:
                         gdb.stop()
                 except Exception as e:
                     print "uncaught exception: %s" % e
                     traceback.print_exc()
-                    if gdb != None:
+                    for gdb in gdbs:
                         gdb.stop()
                     return 1
 
@@ -365,7 +326,6 @@
         except InvalidArgumentError as e:
             self.parser.error(e)
             return 1
->>>>>>> fe5e1b0c
 
 def main():
     sys.exit(GDBServerTool().run())
